import datetime
import os
import uuid

from django.core.urlresolvers import reverse
from django.db import models
from django.utils import timezone
from django.utils.encoding import python_2_unicode_compatible
from django.utils.translation import ugettext_lazy as _

<<<<<<< HEAD
from django.contrib.auth.models import User

import reversion

from kaleo.models import JoinInvitation
=======
from reversion import revisions as reversion

from account.conf import settings
from pinax.invitations.models import JoinInvitation
>>>>>>> 73a773a8
from slugify import slugify

from . import signals


def avatar_upload(instance, filename):
    ext = filename.split(".")[-1]
    filename = "%s.%s" % (uuid.uuid4(), ext)
    return os.path.join("avatars", filename)


def create_slug(name):
    return slugify(name)[:50]


@python_2_unicode_compatible
class Team(models.Model):

    MEMBER_ACCESS_OPEN = "open"
    MEMBER_ACCESS_APPLICATION = "application"
    MEMBER_ACCESS_INVITATION = "invitation"

    MANAGER_ACCESS_ADD = "add someone"
    MANAGER_ACCESS_INVITE = "invite someone"

    MEMBER_ACCESS_CHOICES = [
        (MEMBER_ACCESS_OPEN, _("open")),
        (MEMBER_ACCESS_APPLICATION, _("by application")),
        (MEMBER_ACCESS_INVITATION, _("by invitation"))
    ]

    MANAGER_ACCESS_CHOICES = [
        (MANAGER_ACCESS_ADD, _("add someone")),
        (MANAGER_ACCESS_INVITE, _("invite someone"))
    ]

    slug = models.SlugField(unique=True)
    name = models.CharField(max_length=100, verbose_name=_("name"))
    avatar = models.ImageField(upload_to=avatar_upload, blank=True, verbose_name=_("avatar"))
    description = models.TextField(blank=True, verbose_name=_("description"))
    member_access = models.CharField(max_length=20, choices=MEMBER_ACCESS_CHOICES, verbose_name=_("member access"))
    manager_access = models.CharField(max_length=20, choices=MANAGER_ACCESS_CHOICES, verbose_name=_("manager access"))
<<<<<<< HEAD
    creator = models.ForeignKey(User, related_name="teams_created", verbose_name=_("creator"))
=======
    creator = models.ForeignKey(settings.AUTH_USER_MODEL, related_name="teams_created", verbose_name=_("creator"))
>>>>>>> 73a773a8
    created = models.DateTimeField(default=timezone.now, editable=False, verbose_name=_("created"))

    def get_absolute_url(self):
        return reverse("team_detail", args=[self.slug])

    def __str__(self):
        return self.name

    def can_join(self, user):
        state = self.state_for(user)
        if self.member_access == Team.MEMBER_ACCESS_OPEN and state is None:
            return True
        elif state == Membership.STATE_INVITED:
            return True
        else:
            return False

    def can_leave(self, user):
        # managers can't leave at the moment
        role = self.role_for(user)
        return role == Membership.ROLE_MEMBER

    def can_apply(self, user):
        state = self.state_for(user)
        return self.member_access == Team.MEMBER_ACCESS_APPLICATION and state is None

    @property
    def applicants(self):
        return self.memberships.filter(state=Membership.STATE_APPLIED)

    @property
    def invitees(self):
        return self.memberships.filter(state=Membership.STATE_INVITED)

    @property
    def declines(self):
        return self.memberships.filter(state=Membership.STATE_DECLINED)

    @property
    def rejections(self):
        return self.memberships.filter(state=Membership.STATE_REJECTED)

    @property
    def acceptances(self):
        return self.memberships.filter(state__in=[
            Membership.STATE_ACCEPTED,
            Membership.STATE_AUTO_JOINED]
        )

    @property
    def members(self):
        return self.acceptances.filter(role=Membership.ROLE_MEMBER)

    @property
    def managers(self):
        return self.acceptances.filter(role=Membership.ROLE_MANAGER)

    @property
    def owners(self):
        return self.acceptances.filter(role=Membership.ROLE_OWNER)

    def is_owner_or_manager(self, user):
        return self.acceptances.filter(
            role__in=[
                Membership.ROLE_OWNER,
                Membership.ROLE_MANAGER
            ],
            user=user
        ).exists()

    def is_member(self, user):
        return self.members.filter(user=user).exists()

    def is_manager(self, user):
        return self.managers.filter(user=user).exists()

    def is_owner(self, user):
        return self.owners.filter(user=user).exists()

    def is_on_team(self, user):
        return self.acceptances.filter(user=user).exists()

    def add_member(self, user, role=None, state=None):
        # we do this, rather than put the Membership constants in declaration
        # because Membership is not yet defined
        if role is None:
            role = Membership.ROLE_MEMBER
        if state is None:
            state = Membership.STATE_AUTO_JOINED
        
        membership, created = Membership.objects.get_or_create(
            team=self,
            user=user,
            defaults={"role": role, "state": state},
        )
        return membership

    def add_user(self, user, role):
        state = Membership.STATE_AUTO_JOINED
        if self.manager_access == Team.MANAGER_ACCESS_INVITE:
            state = Membership.STATE_INVITED
        membership, _ = self.memberships.get_or_create(
            user=user,
            defaults={"role": role, "state": state}
        )
        signals.added_member.send(sender=self, membership=membership)
        return membership

    def invite_user(self, from_user, to_email, role, message=None):
        if not JoinInvitation.objects.filter(signup_code__email=to_email).exists():
            invite = JoinInvitation.invite(from_user, to_email, message, send=False)
            membership, _ = self.memberships.get_or_create(
                invite=invite,
                defaults={"role": role, "state": Membership.STATE_INVITED}
            )
            invite.send_invite()
            signals.invited_user.send(sender=self, membership=membership)
            return membership

    def for_user(self, user):
        try:
            return self.memberships.get(user=user)
        except Membership.DoesNotExist:
            pass

    def state_for(self, user):
        membership = self.for_user(user=user)
        if membership:
            return membership.state

    def role_for(self, user):
        membership = self.for_user(user)
        if membership:
            return membership.role

    def save(self, *args, **kwargs):
        if not self.id:
            self.slug = create_slug(self.name)
        self.full_clean()
        super(Team, self).save(*args, **kwargs)

    class Meta:
        verbose_name = _("Team")
        verbose_name_plural = _("Teams")


@python_2_unicode_compatible
class Membership(models.Model):

    STATE_APPLIED = "applied"
    STATE_INVITED = "invited"
    STATE_DECLINED = "declined"
    STATE_REJECTED = "rejected"
    STATE_ACCEPTED = "accepted"
    STATE_AUTO_JOINED = "auto-joined"

    ROLE_MEMBER = "member"
    ROLE_MANAGER = "manager"
    ROLE_OWNER = "owner"

    STATE_CHOICES = [
        (STATE_APPLIED, _("applied")),
        (STATE_INVITED, _("invited")),
        (STATE_DECLINED, _("declined")),
        (STATE_REJECTED, _("rejected")),
        (STATE_ACCEPTED, _("accepted")),
        (STATE_AUTO_JOINED, _("auto joined"))
    ]

    ROLE_CHOICES = [
        (ROLE_MEMBER, _("member")),
        (ROLE_MANAGER, _("manager")),
        (ROLE_OWNER, _("owner"))
    ]

    team = models.ForeignKey(Team, related_name="memberships", verbose_name=_("team"))
<<<<<<< HEAD
    user = models.ForeignKey(User, related_name="memberships", null=True, blank=True, verbose_name=_("user"))
=======
    user = models.ForeignKey(settings.AUTH_USER_MODEL, related_name="memberships", null=True, blank=True, verbose_name=_("user"))
>>>>>>> 73a773a8
    invite = models.ForeignKey(JoinInvitation, related_name="memberships", null=True, blank=True, verbose_name=_("invite"))
    state = models.CharField(max_length=20, choices=STATE_CHOICES, verbose_name=_("state"))
    role = models.CharField(max_length=20, choices=ROLE_CHOICES, default=ROLE_MEMBER, verbose_name=_("role"))
    created = models.DateTimeField(default=timezone.now, verbose_name=_("created"))

    def is_owner(self):
        return self.role == Membership.ROLE_OWNER

    def is_manager(self):
        return self.role == Membership.ROLE_MANAGER

    def is_member(self):
        return self.role == Membership.ROLE_MEMBER

    def promote(self, by):
        role = self.team.role_for(by)
        if role in [Membership.ROLE_MANAGER, Membership.ROLE_OWNER]:
            if self.role == Membership.ROLE_MEMBER:
                self.role = Membership.ROLE_MANAGER
                self.save()
                signals.promoted_member.send(sender=self, membership=self)
                return True
        return False

    def demote(self, by):
        role = self.team.role_for(by)
        if role in [Membership.ROLE_MANAGER, Membership.ROLE_OWNER]:
            if self.role == Membership.ROLE_MANAGER:
                self.role = Membership.ROLE_MEMBER
                self.save()
                signals.demoted_member.send(sender=self, membership=self)
                return True
        return False

    def accept(self, by):
        role = self.team.role_for(by)
        if role in [Membership.ROLE_MANAGER, Membership.ROLE_OWNER]:
            if self.state == Membership.STATE_APPLIED:
                self.state = Membership.STATE_ACCEPTED
                self.save()
                signals.accepted_membership.send(sender=self, membership=self)
                return True
        return False

    def reject(self, by):
        role = self.team.role_for(by)
        if role in [Membership.ROLE_MANAGER, Membership.ROLE_OWNER]:
            if self.state == Membership.STATE_APPLIED:
                self.state = Membership.STATE_REJECTED
                self.save()
                signals.rejected_membership.send(sender=self, membership=self)
                return True
        return False

    def joined(self):
        self.user = self.invite.to_user
        if self.team.manager_access == Team.MANAGER_ACCESS_ADD:
            self.state = Membership.STATE_AUTO_JOINED
        else:
            self.state = Membership.STATE_INVITED
        self.save()

    def status(self):
        if self.user:
            return self.get_state_display()
        if self.invite:
            return self.invite.get_status_display()
        return "Unknown"

    def resend_invite(self):
        if self.invite is not None:
            code = self.invite.signup_code
            code.expiry = timezone.now() + datetime.timedelta(days=5)
            code.save()
            code.send()
            signals.resent_invite.send(sender=self, membership=self)

    def remove(self):
        if self.invite is not None:
            self.invite.signup_code.delete()
            self.invite.delete()
        self.delete()
        signals.removed_membership.send(sender=Membership, team=self.team, user=self.user)

    @property
    def invitee(self):
        return self.user or self.invite.to_user_email

    def __str__(self):
        return "{0} in {1}".format(self.user, self.team)

    class Meta:
        unique_together = [("team", "user", "invite")]
        verbose_name = _("Team")
        verbose_name_plural = _("Teams")


reversion.register(Membership)<|MERGE_RESOLUTION|>--- conflicted
+++ resolved
@@ -2,24 +2,15 @@
 import os
 import uuid
 
+from django.conf import settings
 from django.core.urlresolvers import reverse
 from django.db import models
 from django.utils import timezone
 from django.utils.encoding import python_2_unicode_compatible
 from django.utils.translation import ugettext_lazy as _
 
-<<<<<<< HEAD
-from django.contrib.auth.models import User
-
-import reversion
-
-from kaleo.models import JoinInvitation
-=======
+from pinax.invitations.models import JoinInvitation
 from reversion import revisions as reversion
-
-from account.conf import settings
-from pinax.invitations.models import JoinInvitation
->>>>>>> 73a773a8
 from slugify import slugify
 
 from . import signals
@@ -62,11 +53,7 @@
     description = models.TextField(blank=True, verbose_name=_("description"))
     member_access = models.CharField(max_length=20, choices=MEMBER_ACCESS_CHOICES, verbose_name=_("member access"))
     manager_access = models.CharField(max_length=20, choices=MANAGER_ACCESS_CHOICES, verbose_name=_("manager access"))
-<<<<<<< HEAD
-    creator = models.ForeignKey(User, related_name="teams_created", verbose_name=_("creator"))
-=======
     creator = models.ForeignKey(settings.AUTH_USER_MODEL, related_name="teams_created", verbose_name=_("creator"))
->>>>>>> 73a773a8
     created = models.DateTimeField(default=timezone.now, editable=False, verbose_name=_("created"))
 
     def get_absolute_url(self):
@@ -156,7 +143,7 @@
             role = Membership.ROLE_MEMBER
         if state is None:
             state = Membership.STATE_AUTO_JOINED
-        
+
         membership, created = Membership.objects.get_or_create(
             team=self,
             user=user,
@@ -243,11 +230,7 @@
     ]
 
     team = models.ForeignKey(Team, related_name="memberships", verbose_name=_("team"))
-<<<<<<< HEAD
-    user = models.ForeignKey(User, related_name="memberships", null=True, blank=True, verbose_name=_("user"))
-=======
     user = models.ForeignKey(settings.AUTH_USER_MODEL, related_name="memberships", null=True, blank=True, verbose_name=_("user"))
->>>>>>> 73a773a8
     invite = models.ForeignKey(JoinInvitation, related_name="memberships", null=True, blank=True, verbose_name=_("invite"))
     state = models.CharField(max_length=20, choices=STATE_CHOICES, verbose_name=_("state"))
     role = models.CharField(max_length=20, choices=ROLE_CHOICES, default=ROLE_MEMBER, verbose_name=_("role"))
