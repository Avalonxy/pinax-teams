import datetime
import os
import uuid

from django.conf import settings
from django.core.exceptions import ObjectDoesNotExist
from django.core.urlresolvers import reverse
from django.db import models
from django.utils import timezone
from django.utils.encoding import python_2_unicode_compatible
from django.utils.translation import ugettext_lazy as _

from pinax.invitations.models import JoinInvitation
from reversion import revisions as reversion
from slugify import slugify

from . import signals
from .hooks import hookset


def avatar_upload(instance, filename):
    ext = filename.split(".")[-1]
    filename = "%s.%s" % (uuid.uuid4(), ext)
    return os.path.join("avatars", filename)


def create_slug(name):
    return slugify(name)[:50]


class BaseTeam(models.Model):

    MEMBER_ACCESS_OPEN = "open"
    MEMBER_ACCESS_APPLICATION = "application"
    MEMBER_ACCESS_INVITATION = "invitation"

    MANAGER_ACCESS_ADD = "add someone"
    MANAGER_ACCESS_INVITE = "invite someone"

    MEMBER_ACCESS_CHOICES = [
        (MEMBER_ACCESS_OPEN, _("open")),
        (MEMBER_ACCESS_APPLICATION, _("by application")),
        (MEMBER_ACCESS_INVITATION, _("by invitation"))
    ]

    MANAGER_ACCESS_CHOICES = [
        (MANAGER_ACCESS_ADD, _("add someone")),
        (MANAGER_ACCESS_INVITE, _("invite someone"))
    ]

    member_access = models.CharField(max_length=20, choices=MEMBER_ACCESS_CHOICES, verbose_name=_("member access"))
    manager_access = models.CharField(max_length=20, choices=MANAGER_ACCESS_CHOICES, verbose_name=_("manager access"))

    class Meta:
        abstract = True
        verbose_name = _("Base")
        verbose_name_plural = _("Bases")

    def can_join(self, user):
        state = self.state_for(user)
        if self.member_access == BaseTeam.MEMBER_ACCESS_OPEN and state is None:
            return True
        elif state == BaseMembership.STATE_INVITED:
            return True
        else:
            return False

    def can_leave(self, user):
        # managers can't leave at the moment
        role = self.role_for(user)
        return role == BaseMembership.ROLE_MEMBER

    def can_apply(self, user):
        state = self.state_for(user)
        return self.member_access == BaseTeam.MEMBER_ACCESS_APPLICATION and state is None

    @property
    def applicants(self):
        return self.memberships.filter(state=BaseMembership.STATE_APPLIED)

    @property
    def invitees(self):
        return self.memberships.filter(state=BaseMembership.STATE_INVITED)

    @property
    def declines(self):
        return self.memberships.filter(state=BaseMembership.STATE_DECLINED)

    @property
    def rejections(self):
        return self.memberships.filter(state=BaseMembership.STATE_REJECTED)

    @property
    def acceptances(self):
        return self.memberships.filter(state__in=[
            BaseMembership.STATE_ACCEPTED,
            BaseMembership.STATE_AUTO_JOINED]
        )

    @property
    def members(self):
        return self.acceptances.filter(role=BaseMembership.ROLE_MEMBER)

    @property
    def managers(self):
        return self.acceptances.filter(role=BaseMembership.ROLE_MANAGER)

    @property
    def owners(self):
        return self.acceptances.filter(role=BaseMembership.ROLE_OWNER)

    def is_owner_or_manager(self, user):
        return self.acceptances.filter(
            role__in=[
                BaseMembership.ROLE_OWNER,
                BaseMembership.ROLE_MANAGER
            ],
            user=user
        ).exists()

    def is_member(self, user):
        return self.members.filter(user=user).exists()

    def is_manager(self, user):
        return self.managers.filter(user=user).exists()

    def is_owner(self, user):
        return self.owners.filter(user=user).exists()

    def is_on_team(self, user):
        return self.acceptances.filter(user=user).exists()

    def add_member(self, user, role=None, state=None):
        # we do this, rather than put the BaseMembership constants in declaration
        # because BaseMembership is not yet defined
        if role is None:
            role = BaseMembership.ROLE_MEMBER
        if state is None:
            state = BaseMembership.STATE_AUTO_JOINED

        membership, created = self.memberships.get_or_create(
            team=self,
            user=user,
            defaults={"role": role, "state": state},
        )
        return membership

    def add_user(self, user, role):
        state = BaseMembership.STATE_AUTO_JOINED
        if self.manager_access == BaseTeam.MANAGER_ACCESS_INVITE:
            state = BaseMembership.STATE_INVITED
        membership, _ = self.memberships.get_or_create(
            user=user,
            defaults={"role": role, "state": state}
        )
        signals.added_member.send(sender=self, membership=membership)
        return membership

    def invite_user(self, from_user, to_email, role, message=None):
        if not JoinInvitation.objects.filter(signup_code__email=to_email).exists():
            invite = JoinInvitation.invite(from_user, to_email, message, send=False)
            membership, _ = self.memberships.get_or_create(
                invite=invite,
                defaults={"role": role, "state": BaseMembership.STATE_INVITED}
            )
            invite.send_invite()
            signals.invited_user.send(sender=self, membership=membership)
            return membership

    def for_user(self, user):
        try:
            return self.memberships.get(user=user)
        except ObjectDoesNotExist:
            pass

    def state_for(self, user):
        membership = self.for_user(user=user)
        if membership:
            return membership.state

    def role_for(self, user):
        if hookset.user_is_staff(user):
            return Membership.ROLE_MANAGER

        membership = self.for_user(user)
        if membership:
            return membership.role


class SimpleTeam(BaseTeam):

    class Meta:
        verbose_name = _("Simple Team")
        verbose_name_plural = _("Simple Teams")


@python_2_unicode_compatible
class Team(BaseTeam):

    slug = models.SlugField(unique=True)
    name = models.CharField(max_length=100, verbose_name=_("name"))
    avatar = models.ImageField(upload_to=avatar_upload, blank=True, verbose_name=_("avatar"))
    description = models.TextField(blank=True, verbose_name=_("description"))
    creator = models.ForeignKey(settings.AUTH_USER_MODEL, related_name="teams_created", verbose_name=_("creator"))
    created = models.DateTimeField(default=timezone.now, editable=False, verbose_name=_("created"))

    class Meta:
        verbose_name = _("Team")
        verbose_name_plural = _("Teams")

    def get_absolute_url(self):
        return reverse("team_detail", args=[self.slug])

    def __str__(self):
        return self.name

    def save(self, *args, **kwargs):
        if not self.id:
            self.slug = create_slug(self.name)
        self.full_clean()
        super(Team, self).save(*args, **kwargs)


class BaseMembership(models.Model):

    STATE_APPLIED = "applied"
    STATE_INVITED = "invited"
    STATE_DECLINED = "declined"
    STATE_REJECTED = "rejected"
    STATE_ACCEPTED = "accepted"
    STATE_AUTO_JOINED = "auto-joined"

    ROLE_MEMBER = "member"
    ROLE_MANAGER = "manager"
    ROLE_OWNER = "owner"

    STATE_CHOICES = [
        (STATE_APPLIED, _("applied")),
        (STATE_INVITED, _("invited")),
        (STATE_DECLINED, _("declined")),
        (STATE_REJECTED, _("rejected")),
        (STATE_ACCEPTED, _("accepted")),
        (STATE_AUTO_JOINED, _("auto joined"))
    ]

    ROLE_CHOICES = [
        (ROLE_MEMBER, _("member")),
        (ROLE_MANAGER, _("manager")),
        (ROLE_OWNER, _("owner"))
    ]

    state = models.CharField(max_length=20, choices=STATE_CHOICES, verbose_name=_("state"))
    role = models.CharField(max_length=20, choices=ROLE_CHOICES, default=ROLE_MEMBER, verbose_name=_("role"))
    created = models.DateTimeField(default=timezone.now, verbose_name=_("created"))

    class Meta:
        abstract = True

    def is_owner(self):
        return self.role == BaseMembership.ROLE_OWNER

    def is_manager(self):
        return self.role == BaseMembership.ROLE_MANAGER

    def is_member(self):
        return self.role == BaseMembership.ROLE_MEMBER

    def promote(self, by):
        role = self.team.role_for(by)
        if role in [BaseMembership.ROLE_MANAGER, BaseMembership.ROLE_OWNER]:
            if self.role == Membership.ROLE_MEMBER:
                self.role = Membership.ROLE_MANAGER
                self.save()
                signals.promoted_member.send(sender=self, membership=self)
                return True
        return False

    def demote(self, by):
        role = self.team.role_for(by)
        if role in [Membership.ROLE_MANAGER, Membership.ROLE_OWNER]:
            if self.role == Membership.ROLE_MANAGER:
                self.role = Membership.ROLE_MEMBER
                self.save()
                signals.demoted_member.send(sender=self, membership=self)
                return True
        return False

    def accept(self, by):
        role = self.team.role_for(by)
        if role in [Membership.ROLE_MANAGER, Membership.ROLE_OWNER]:
            if self.state == Membership.STATE_APPLIED:
                self.state = Membership.STATE_ACCEPTED
                self.save()
                signals.accepted_membership.send(sender=self, membership=self)
                return True
        return False

    def reject(self, by):
        role = self.team.role_for(by)
        if role in [Membership.ROLE_MANAGER, Membership.ROLE_OWNER]:
            if self.state == Membership.STATE_APPLIED:
                self.state = Membership.STATE_REJECTED
                self.save()
                signals.rejected_membership.send(sender=self, membership=self)
                return True
        return False

    def joined(self):
        self.user = self.invite.to_user
        if self.team.manager_access == Team.MANAGER_ACCESS_ADD:
            self.state = Membership.STATE_AUTO_JOINED
        else:
            self.state = Membership.STATE_INVITED
        self.save()

    def status(self):
        if self.user:
            return self.get_state_display()
        if self.invite:
            return self.invite.get_status_display()
        return "Unknown"

    def resend_invite(self):
        if self.invite is not None:
            code = self.invite.signup_code
            code.expiry = timezone.now() + datetime.timedelta(days=5)
            code.save()
            code.send()
            signals.resent_invite.send(sender=self, membership=self)

    def remove(self):
        if self.invite is not None:
            self.invite.signup_code.delete()
            self.invite.delete()
        self.delete()
        signals.removed_membership.send(sender=Membership, team=self.team, user=self.user)

    @property
    def invitee(self):
        return self.user or self.invite.to_user_email()


@python_2_unicode_compatible
class SimpleMembership(BaseMembership):

    team = models.ForeignKey(SimpleTeam, related_name="memberships", verbose_name=_("team"))
    user = models.ForeignKey(settings.AUTH_USER_MODEL, related_name="simple_memberships", null=True, blank=True, verbose_name=_("user"))
    invite = models.ForeignKey(JoinInvitation, related_name="simple_memberships", null=True, blank=True, verbose_name=_("invite"))

    def __str__(self):
        return "{0} in {1}".format(self.user, self.team)

    class Meta:
        unique_together = [("team", "user", "invite")]
<<<<<<< HEAD
        verbose_name = _("Simple Membership")
        verbose_name_plural = _("Simple Memberships")


@python_2_unicode_compatible
class Membership(BaseMembership):

    team = models.ForeignKey(Team, related_name="memberships", verbose_name=_("team"))
    user = models.ForeignKey(settings.AUTH_USER_MODEL, related_name="memberships", null=True, blank=True, verbose_name=_("user"))
    invite = models.ForeignKey(JoinInvitation, related_name="memberships", null=True, blank=True, verbose_name=_("invite"))

    def __str__(self):
        return "{0} in {1}".format(self.user, self.team)

    class Meta:
        unique_together = [("team", "user", "invite")]
=======
>>>>>>> 67a076b1
        verbose_name = _("Membership")
        verbose_name_plural = _("Memberships")


reversion.register(SimpleMembership)
reversion.register(Membership)<|MERGE_RESOLUTION|>--- conflicted
+++ resolved
@@ -352,7 +352,6 @@
 
     class Meta:
         unique_together = [("team", "user", "invite")]
-<<<<<<< HEAD
         verbose_name = _("Simple Membership")
         verbose_name_plural = _("Simple Memberships")
 
@@ -369,8 +368,6 @@
 
     class Meta:
         unique_together = [("team", "user", "invite")]
-=======
->>>>>>> 67a076b1
         verbose_name = _("Membership")
         verbose_name_plural = _("Memberships")
 
