--- conflicted
+++ resolved
@@ -130,15 +130,9 @@
     def is_on_team(self, user):
         return self.acceptances.filter(user=user).exists()
 
-<<<<<<< HEAD
-    def add_member(self, user, role=None, state=None):
+    def add_member(self, user, role=None, state=None, by=None):
         # we do this, rather than put the BaseMembership constants in declaration
         # because BaseMembership is not yet defined
-=======
-    def add_member(self, user, role=None, state=None, by=None):
-        # we do this, rather than put the Membership constants in declaration
-        # because Membership is not yet defined
->>>>>>> 7c3bd73c
         if role is None:
             role = BaseMembership.ROLE_MEMBER
         if state is None:
@@ -152,17 +146,10 @@
         signals.added_member.send(sender=self, membership=membership, by=by)
         return membership
 
-<<<<<<< HEAD
-    def add_user(self, user, role):
+    def add_user(self, user, role, by=None):
         state = BaseMembership.STATE_AUTO_JOINED
         if self.manager_access == BaseTeam.MANAGER_ACCESS_INVITE:
             state = BaseMembership.STATE_INVITED
-=======
-    def add_user(self, user, role, by=None):
-        state = Membership.STATE_AUTO_JOINED
-        if self.manager_access == Team.MANAGER_ACCESS_INVITE:
-            state = Membership.STATE_INVITED
->>>>>>> 7c3bd73c
         membership, _ = self.memberships.get_or_create(
             user=user,
             defaults={"role": role, "state": state}
