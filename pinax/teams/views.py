--- conflicted
+++ resolved
@@ -261,11 +261,7 @@
                         "teams/_membership.html",
                         {
                             "membership": membership,
-<<<<<<< HEAD
-                            "team": request.team
-=======
                             "team": self.team
->>>>>>> 67a076b1
                         },
                         context_instance=RequestContext(self.request)
                     )
