import json

from django.http import Http404, HttpResponse, HttpResponseRedirect, HttpResponseForbidden, JsonResponse
from django.shortcuts import render, redirect, get_object_or_404
from django.template import RequestContext
from django.template.loader import render_to_string
from django.utils.decorators import method_decorator
from django.views.decorators.http import require_POST
from django.views.generic.edit import CreateView
from django.views.generic import ListView, FormView, TemplateView

from django.contrib import messages
from django.contrib.auth import get_user_model

from account.decorators import login_required
from account.mixins import LoginRequiredMixin
from account.views import SignupView
from six import string_types

from .decorators import team_required, manager_required
from .forms import TeamInviteUserForm, TeamForm, TeamSignupForm
from .hooks import hookset
from .models import Team, Membership


MESSAGE_STRINGS = hookset.get_message_strings()


class TeamSignupView(SignupView):

    template_name = "teams/signup.html"

    def get_form_class(self):
        if self.signup_code:
            return self.form_class
        return TeamSignupForm

    def after_signup(self, form):
        if not self.signup_code:
            self.created_user.teams_created.create(
                name=form.cleaned_data["team"]
            )
        super(TeamSignupView, self).after_signup(form)


class TeamCreateView(LoginRequiredMixin, CreateView):

    form_class = TeamForm
    model = Team

    def form_valid(self, form):
        self.object = form.save(commit=False)
        self.object.creator = self.request.user
        self.object.save()
        return HttpResponseRedirect(self.get_success_url())


class TeamListView(ListView):

    model = Team
    context_object_name = "teams"


@team_required
@login_required
def team_update(request):
    team = request.team
    if not team.is_owner_or_manager(request.user):
        return HttpResponseForbidden()
    if request.method == "POST":
        form = TeamForm(request.POST, instance=team)
        if form.is_valid():
            form.save()
            return redirect(team.get_absolute_url())
    else:
        form = TeamForm(instance=team)
    return render(request, "teams/team_form.html", {"form": form, "team": team})


@team_required
@login_required
def team_detail(request):
    team = request.team
    state = team.state_for(request.user)
    role = team.role_for(request.user)
    if team.member_access == Team.MEMBER_ACCESS_INVITATION and state is None:
        raise Http404()
    return render(request, "teams/team_detail.html", {
        "team": team,
        "state": state,
        "role": role,
        "invite_form": TeamInviteUserForm(team=team),
        "can_join": team.can_join(request.user),
        "can_leave": team.can_leave(request.user),
        "can_apply": team.can_apply(request.user),
    })


class TeamManageView(TemplateView):

    template_name = "teams/team_manage.html"

    @method_decorator(manager_required)
    def dispatch(self, *args, **kwargs):
        self.team = self.request.team
        self.role = self.team.role_for(self.request.user)
        return super(TeamManageView, self).dispatch(*args, **kwargs)

    def get_context_data(self, **kwargs):
        ctx = super(TeamManageView, self).get_context_data(**kwargs)
        ctx.update({
            "team": self.team,
            "role": self.role,
            "invite_form": self.get_team_invite_form(),
            "can_join": self.team.can_join(self.request.user),
            "can_leave": self.team.can_leave(self.request.user),
            "can_apply": self.team.can_apply(self.request.user),
        })
        return ctx

    def get_team_invite_form(self):
        return TeamInviteUserForm(team=self.team)


@team_required
@login_required
def team_join(request):
    team = request.team
    state = team.state_for(request.user)

    if team.manager_access == Team.MEMBER_ACCESS_INVITATION and \
       state is None and not request.user.is_staff:
        raise Http404()

    if team.can_join(request.user) and request.method == "POST":
        membership, created = Membership.objects.get_or_create(team=team, user=request.user)
        membership.role = Membership.ROLE_MEMBER
        membership.state = Membership.STATE_AUTO_JOINED
        membership.save()
        messages.success(request, MESSAGE_STRINGS["joined-team"])
    return redirect("team_detail", slug=team.slug)


@team_required
@login_required
def team_leave(request):
    team = request.team
    state = team.state_for(request.user)
    if team.manager_access == Team.MEMBER_ACCESS_INVITATION and \
       state is None and not request.user.is_staff:
        raise Http404()

    if team.can_leave(request.user) and request.method == "POST":
        membership = Membership.objects.get(team=team, user=request.user)
        membership.delete()
        messages.success(request, MESSAGE_STRINGS["left-team"])
        return redirect("dashboard")
    else:
        return redirect("team_detail", slug=team.slug)


@team_required
@login_required
def team_apply(request):
    team = request.team
    state = team.state_for(request.user)
    if team.manager_access == Team.MEMBER_ACCESS_INVITATION and \
       state is None and not request.user.is_staff:
        raise Http404()

    if team.can_apply(request.user) and request.method == "POST":
        membership, created = Membership.objects.get_or_create(team=team, user=request.user)
        membership.state = Membership.STATE_APPLIED
        membership.save()
        messages.success(request, MESSAGE_STRINGS["applied-to-join"])
    return redirect("team_detail", slug=team.slug)


@login_required
@require_POST
def team_accept(request, pk):
    membership = get_object_or_404(Membership, pk=pk)
    if membership.accept(by=request.user):
        messages.success(request, MESSAGE_STRINGS["accepted-application"])
    return redirect("team_detail", slug=membership.team.slug)


@login_required
@require_POST
def team_reject(request, pk):
    membership = get_object_or_404(Membership, pk=pk)
    if membership.reject(by=request.user):
        messages.success(request, MESSAGE_STRINGS["rejected-application"])
    return redirect("team_detail", slug=membership.team.slug)


<<<<<<< HEAD
@team_required
@login_required
@require_POST
def team_invite(request):
    team = request.team
    role = team.role_for(request.user)
    if role not in [Membership.ROLE_MANAGER, Membership.ROLE_OWNER]:
        raise Http404()
    form = TeamInviteUserForm(request.POST, team=team)
    if form.is_valid():
        user_or_email = form.cleaned_data["invitee"]
        role = form.cleaned_data["role"]
        if isinstance(user_or_email, string_types):
            membership = team.invite_user(request.user, user_or_email, role)
        else:
            membership = team.add_user(user_or_email, role, by=request.user)
=======
class TeamInviteView(FormView):
    http_method_names = ["post"]
    form_class = TeamInviteUserForm

    @method_decorator(manager_required)
    def dispatch(self, *args, **kwargs):
        self.team = self.request.team
        return super(TeamInviteView, self).dispatch(*args, **kwargs)

    def get_form_kwargs(self):
        form_kwargs = super(TeamInviteView, self).get_form_kwargs()
        form_kwargs.update({"team": self.team})
        return form_kwargs

    def get_unbound_form(self):
        """
        Overrides behavior of FormView.get_form_kwargs
        when method is POST or PUT
        """
        form_kwargs = self.get_form_kwargs()
        # @@@ remove fields that would cause the form to be bound
        # when instantiated
        bound_fields = ["data", "files"]
        for field in bound_fields:
            form_kwargs.pop(field, None)
        return self.get_form_class()(**form_kwargs)

    def after_membership_added(self, form):
        """
        Allows the developer to customize actions that happen after a membership
        was added in form_valid
        """
        pass

    def get_form_success_data(self, form):
        """
        Allows customization of the JSON data returned when a valid form submission occurs.
        """
>>>>>>> 67a076b1
        data = {
            "html": render_to_string(
                "teams/_invite_form.html",
                {
                    "invite_form": self.get_unbound_form(),
                    "team": self.team
                },
                context_instance=RequestContext(self.request)
            )
        }

        membership = self.membership
        if membership is not None:
            if membership.state == Membership.STATE_APPLIED:
                fragment_class = ".applicants"
            elif membership.state == Membership.STATE_INVITED:
                fragment_class = ".invitees"
            elif membership.state in (Membership.STATE_AUTO_JOINED, Membership.STATE_ACCEPTED):
                fragment_class = {
                    Membership.ROLE_OWNER: ".owners",
                    Membership.ROLE_MANAGER: ".managers",
                    Membership.ROLE_MEMBER: ".members"
                }[membership.role]
            data.update({
                "append-fragments": {
                    fragment_class: render_to_string(
                        "teams/_membership.html",
                        {
                            "membership": membership,
                            "team": self.team
                        },
                        context_instance=RequestContext(self.request)
                    )
                }
            })
        return data

    def form_valid(self, form):
        user_or_email = form.cleaned_data["invitee"]
        role = form.cleaned_data["role"]
        if isinstance(user_or_email, string_types):
            self.membership = self.team.invite_user(self.request.user, user_or_email, role)
        else:
            self.membership = self.team.add_user(user_or_email, role, by=self.request.user)

        self.after_membership_added(form)

        data = self.get_form_success_data(form)
        return self.render_to_response(data)

    def form_invalid(self, form):
        data = {
            "html": render_to_string("teams/_invite_form.html", {
                "invite_form": form,
                "team": self.team
            }, context_instance=RequestContext(self.request))
        }
        return self.render_to_response(data)

    def render_to_response(self, context, **response_kwargs):
        return JsonResponse(context)


@manager_required
@require_POST
def team_member_revoke_invite(request, pk):
    membership = get_object_or_404(request.team.memberships.all(), pk=pk)
    membership.remove(by=request.user)
    data = {
        "html": ""
    }
    return HttpResponse(json.dumps(data), content_type="application/json")


@manager_required
@require_POST
def team_member_resend_invite(request, pk):
    membership = get_object_or_404(request.team.memberships.all(), pk=pk)
    membership.resend_invite(by=request.user)
    data = {
        "html": render_to_string(
            "teams/_membership.html",
            {
                "membership": membership
            },
            context_instance=RequestContext(request)
        )
    }
    return HttpResponse(json.dumps(data), content_type="application/json")


@manager_required
@require_POST
def team_member_promote(request, pk):
    membership = get_object_or_404(request.team.memberships.all(), pk=pk)
    membership.promote(by=request.user)
    data = {
        "html": render_to_string(
            "teams/_membership.html",
            {
                "membership": membership
            },
            context_instance=RequestContext(request)
        )
    }
    return HttpResponse(json.dumps(data), content_type="application/json")


@manager_required
@require_POST
def team_member_demote(request, pk):
    membership = get_object_or_404(request.team.memberships.all(), pk=pk)
    membership.demote(by=request.user)
    data = {
        "html": render_to_string(
            "teams/_membership.html",
            {
                "membership": membership
            },
            context_instance=RequestContext(request)
        )
    }
    return HttpResponse(json.dumps(data), content_type="application/json")


@manager_required
@require_POST
def team_member_remove(request, pk):
    membership = get_object_or_404(request.team.memberships.all(), pk=pk)
    membership.remove(by=request.user)
    data = {
        "html": ""
    }
    return HttpResponse(json.dumps(data), content_type="application/json")


@team_required
@login_required
def autocomplete_users(request):
    team = request.team
    role = team.role_for(request.user)
    if role not in [Membership.ROLE_MANAGER, Membership.ROLE_OWNER]:
        raise Http404()
    User = get_user_model()
    users = User.objects.exclude(pk__in=[
        x.user.pk for x in team.memberships.exclude(user__isnull=True)
    ])
    q = request.GET.get("query")
    results = []
    if q:
        results.extend([
            hookset.get_autocomplete_result(x)
            for x in hookset.search_queryset(q, users)
        ])
    return HttpResponse(json.dumps(results), content_type="application/json")<|MERGE_RESOLUTION|>--- conflicted
+++ resolved
@@ -194,24 +194,6 @@
     return redirect("team_detail", slug=membership.team.slug)
 
 
-<<<<<<< HEAD
-@team_required
-@login_required
-@require_POST
-def team_invite(request):
-    team = request.team
-    role = team.role_for(request.user)
-    if role not in [Membership.ROLE_MANAGER, Membership.ROLE_OWNER]:
-        raise Http404()
-    form = TeamInviteUserForm(request.POST, team=team)
-    if form.is_valid():
-        user_or_email = form.cleaned_data["invitee"]
-        role = form.cleaned_data["role"]
-        if isinstance(user_or_email, string_types):
-            membership = team.invite_user(request.user, user_or_email, role)
-        else:
-            membership = team.add_user(user_or_email, role, by=request.user)
-=======
 class TeamInviteView(FormView):
     http_method_names = ["post"]
     form_class = TeamInviteUserForm
@@ -250,7 +232,6 @@
         """
         Allows customization of the JSON data returned when a valid form submission occurs.
         """
->>>>>>> 67a076b1
         data = {
             "html": render_to_string(
                 "teams/_invite_form.html",
