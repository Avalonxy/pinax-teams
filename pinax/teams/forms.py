--- conflicted
+++ resolved
@@ -1,11 +1,7 @@
 from django import forms
 from django.utils.translation import ugettext_lazy as _
 
-<<<<<<< HEAD
-from django.contrib.auth.models import User
-=======
 from django.contrib.auth import get_user_model
->>>>>>> 73a773a8
 
 from account.forms import SignupForm
 
@@ -60,6 +56,7 @@
     role = forms.ChoiceField(choices=Membership.ROLE_CHOICES, widget=forms.RadioSelect)
 
     def clean_invitee(self):
+        User = get_user_model()
         try:
             invitee = User.objects.get(email=self.cleaned_data["invitee"])
             if self.team.is_on_team(invitee):
